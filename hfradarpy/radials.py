import datetime as dt
import geopandas as gpd
import numpy as np
import os
import pandas as pd
import re
import copy
from shapely.geometry import Point
import xarray as xr
from hfradarpy.ctf import CTFParser
from hfradarpy.common import create_dir
from hfradarpy.calc import reckon
from hfradarpy.io.nc import make_encoding

import logging
logger = logging.getLogger(__name__)


def qc_radial_file(radial_file, qc_values=None, export=None, save_path=None, clean = False, clean_path=None):
    """
    Main function to parse and qc radial files
    :param radial_file: Path to radial file
    :param save_path: Path to save quality controlled radial file
    :param qc_values: Dictionary containing thresholds for each QC test
    :param export: <str> None or 'radial' or 'netcdf-tabular' or 'netcdf-multidimensional'
    """
    qc_values = qc_values or dict(
        qc_qartod_avg_radial_bearing=dict(reference_bearing=151, warning_threshold=15, failure_threshold=30),
        qc_qartod_radial_count=dict(radial_min_count=75.0, radial_low_count=225.0),
        qc_qartod_maximum_velocity=dict(radial_max_speed=300.0, radial_high_speed=100.0),
        qc_qartod_spatial_median=dict(radial_smed_range_cell_limit=2.1, radial_smed_angular_limit=10, radial_smed_current_difference=30),
        qc_qartod_temporal_gradient=dict(gradient_temp_fail=32, gradient_temp_warn=25),
        qc_qartod_primary_flag=dict(include=['qc_qartod_syntax', 'qc_qartod_valid_location', 'qc_qartod_radial_count',
                                             'qc_qartod_maximum_velocity', 'qc_qartod_spatial_median'])
    )

    try:
        r = Radial(radial_file, mask_over_land=False)
    except Exception as err:
        logging.error('{} - {}'.format(radial_file, err))
        return

    if r.is_valid():
        if clean:
            rclean = copy.deepcopy(r)
        t0 = r.time - dt.timedelta(hours=1)
        previous_radial = '{}_{}{}'.format('_'.join(r.file_name.split('_')[:2]), t0.strftime('%Y_%m_%d_%H00'), os.path.splitext(r.file_name)[1])
        previous_full_file = os.path.join(os.path.dirname(r.full_file), previous_radial)
        qc_keys = qc_values.keys()

        # run high frequency radar qartod tests on open radial file
        r.initialize_qc()
        r.qc_qartod_syntax()

        if 'qc_qartod_maximum_velocity' in qc_keys:
            r.qc_qartod_maximum_velocity(**qc_values['qc_qartod_maximum_velocity'])

        r.qc_qartod_valid_location()

        if 'qc_qartod_radial_count' in qc_keys:
            r.qc_qartod_radial_count(**qc_values['qc_qartod_radial_count'])

        if 'qc_qartod_spatial_median' in qc_keys:
            r.qc_qartod_spatial_median(**qc_values['qc_qartod_spatial_median'])

        if 'qc_qartod_temporal_gradient' in qc_keys:
            r.qc_qartod_temporal_gradient(previous_full_file)

        if 'qc_qartod_avg_radial_bearing' in qc_keys:
            r.qc_qartod_avg_radial_bearing(**qc_values['qc_qartod_avg_radial_bearing'])

        if 'qc_qartod_primary_flag' in qc_keys:
            r.qc_qartod_primary_flag(**qc_values['qc_qartod_primary_flag'])

<<<<<<< HEAD
        if clean:
            d = rclean.data
            dqc = r.data
            if 'PRIM' in r.data:
                rt = d[dqc['PRIM'] != 4]
                rclean.data = rt

                for key in rclean._tables.keys():
                    table = rclean._tables[key]
                    if 'LLUV' in table['TableType']:
                        rclean._tables['1']['TableRows'] = rt.shape[0]
                # else:
                #   warning that it didn't update number of table rows
            # else:
            # warning of failure to update file, the original will be exported

            # Export radial file to either a radial or netcdf
            if export:
                try:
                    r.export(os.path.join(save_path, r.file_name), export)
                except ValueError as err:
                    logging.error('{} - QC export error - {}'.format(radial_file, err))
                    pass
            else:
                return r

            if export:
                try:
                    rclean.export(os.path.join(clean_path, rclean.file_name), export)
                except ValueError as err:
                    logging.error('{} - Cleaning export error - {}'.format(radial_file, err))
                    pass
            else:
                return r


=======
        # Export radial file to either a radial or netcdf
        if export:
            try:
                r.export(os.path.join(save_path, r.file_name), export)
            except ValueError as err:
                logging.error('{} - QC export error - {}'.format(radial_file, err))
                pass
        else:
            return r
>>>>>>> f46538ce

        if clean:
            d = rclean.data
            dqc = r.data
            if 'PRIM' in r.data:
                rt = d[dqc['PRIM'] != 4]
                rclean.data = rt

                for key in rclean._tables.keys():
                    table = rclean._tables[key]
                    if 'LLUV' in table['TableType']:
                        rclean._tables['1']['TableRows'] = rt.shape[0]
                # else:
                #   warning that it didn't update number of table rows
            # else:
            # warning of failure to update file, the original will be exported
            if export:
                try:
                    rclean.export(os.path.join(clean_path, rclean.file_name), export)
                except ValueError as err:
                    logging.error('{} - Clean export error - {}'.format(radial_file, err))
                    pass
            else:
                return r


def concat(radial_list, type=None, enhance=False):
    """
    This function takes a list of Radial objects or radial file paths and
    combines them along the time dimension using xarrays built-in concatenation
    routines.
    :param radial_list: list of radial files or Radial objects that you want to concatenate
    :return: radials concatenated into an xarray dataset by range, bearing, and time
    """
    type = type or 'multidimensional'

    radial_dict = {}
    for radial in radial_list:

        if not isinstance(radial, Radial):
            radial = Radial(radial)

        if type == 'multidimensional':
            radial_dict[radial.file_name] = radial.to_xarray_multidimensional(enhance=enhance)
        elif type == 'tabular':
            radial_dict[radial.file_name] = radial.to_xarray_tabular(enhance=enhance)

    ds = xr.concat(radial_dict.values(), 'time')
    return ds.sortby('time')


class Radial(CTFParser):
    """
    Radial Subclass.

    This class should be used when loading a CODAR radial (.ruv) file. This class utilizes the generic LLUV class from
    ~/hfradarpy/ctf.py in order to load CODAR Radial files
    """
    def __init__(self, fname, replace_invalid=True, mask_over_land=False, empty_radial = False):
        logging.info('Loading radial file: {}'.format(fname))
        super().__init__(fname)

        if self._iscorrupt:
            return

        self.data = pd.DataFrame()

        for key in self._tables.keys():
            table = self._tables[key]
            if 'LLUV' in table['TableType']:
                self.data = table['data']
            elif 'rads' in table['TableType']:
                self.diagnostics_radial = table['data']
                self.diagnostics_radial['datetime'] = self.diagnostics_radial[['TYRS', 'TMON', 'TDAY', 'THRS', 'TMIN', 'TSEC']].apply(lambda s: dt.datetime(*s), axis=1)
            elif 'rcvr' in table['TableType']:
                self.diagnostics_hardware = table['data']
                self.diagnostics_hardware['datetime'] = self.diagnostics_hardware[['TYRS', 'TMON', 'TDAY', 'THRS', 'TMIN', 'TSEC']].apply(lambda s: dt.datetime(*s), axis=1)
            elif 'RINF' in table['TableType']:
                self.range_information = table['data']
            elif 'MRGS' in table['TableType']:
                self.merge_information = table['data']


        if not self.data.empty:

            if replace_invalid:
                self.replace_invalid_values()

            if mask_over_land:
                self.mask_over_land()

            if empty_radial:
                self.empty_radial()

    def __repr__(self):
        return "<Radial: {}>".format(self.file_name)

    def empty_radial(self):

        self.file_path = ''
        self.file_name = ''
        self.full_file = ''
        self.metadata = ''
        self.is_wera = False
        self._iscorrupt = False
        self.time = []

        for key in self._tables.keys():
            table = self._tables[key]
            self._tables[key]['TableRows'] = '0'
            if 'LLUV' in table['TableType']:
                self.data.drop(self.data.index[:], inplace=True)
                self._tables[key]['data'] = self.data
            elif 'rads' in table['TableType']:
                self.diagnostics_radial.drop(self.diagnostics_radial.index[:], inplace=True)
                self._tables[key]['data'] = self.diagnostics_radial
            elif 'rcvr' in table['TableType']:
                self.diagnostics_hardware.drop(self.diagnostics_hardware.index[:], inplace=True)
                self._tables[key]['data'] = self.diagnostics_hardware
            elif 'RINF' in table['TableType']:
                self.range_information.drop(self.range_information.index[:], inplace=True)
                self._tables[key]['data'] = self.range_information

    def mask_over_land(self, subset=True):
        logging.info('Masking radials over land')

        land = gpd.read_file(gpd.datasets.get_path('naturalearth_lowres'))
        land = land[land['continent'] == 'North America']

        geodata = gpd.GeoDataFrame(
            self.data[['LOND', 'LATD']],
            crs='EPSG:4326',
            geometry=[
                Point(xy) for xy in zip(self.data.LOND.values, self.data.LATD.values)
            ]
        )
        # Join the geodataframe containing radial points with geodataframe containing leasing areas
        geodata = gpd.tools.sjoin(geodata, land, how='left', predicate='intersects')

        # All data in the continent column that lies over water should be nan.
        water_index = geodata['continent'].isna()

        if subset:
            # Subset the data to water only
            self.data = self.data.loc[water_index].reset_index()
        else:
            return water_index

    # def to_xarray(self, range_min=None, range_max=None, enhance=False, dim='tabular'):
    #     """
    #     Adapted from MATLAB code from Mark Otero
    #     http://cordc.ucsd.edu/projects/mapping/documents/HFRNet_Radial_NetCDF.pdf
    #     :param range_min:
    #     :param range_max:
    #     :return:
    #     """
    #     if dim == 'tabular':
    #         self.to_xarray_tabular(enhance)
    #     elif dim == 'multidimensional':
    #         self.to_xarray_multidimensional(range_min, range_max, enhance)
    #     # Clean radial header
    #     # self.clean_header()
    #
    #     # return ds

    def to_xarray_multidimensional(self, range_min=None, range_max=None, enhance=None):
        """
        Adapted from MATLAB code from Mark Otero
        http://cordc.ucsd.edu/projects/mapping/documents/HFRNet_Radial_NetCDF.pdf
        :param range_min:
        :param range_max:
        :return:
        """
        logging.info('Converting radial matrix to multidimensional dataset')
        # Clean radial header
        # self.clean_header()

        # CF Standard: T, Z, Y, X
        coords = ('time', 'range', 'bearing')

        # Intitialize empty xarray dataset
        ds = xr.Dataset()

        if range_min is None:
            range_min = self.data.RNGE.min()
        if range_max is None:
            range_max = self.data.RNGE.max()

        range_step = float(self.metadata['RangeResolutionKMeters'].split()[0])
        range_dim = np.arange(
            range_min,
            np.round(range_max + range_step, 4),
            range_step
        )
        bearing_dim = np.arange(1, 361, 1).astype(float)  # Complete 360 degree bearing coordinate allows for better aggregation

        # create radial grid from bearing and range
        [bearing, ranges] = np.meshgrid(bearing_dim, range_dim)

        # calculate lat/lons from origin, bearing, and ranges
        latlon = [float(x) for x in re.findall(r"[-+]?\d*\.\d+|\d+", self.metadata['Origin'])]
        latd, lond = reckon(latlon[0], latlon[1], bearing, ranges)

        # create dictionary containing variables from dataframe in the shape of radial grid
        d = {key: np.tile(np.nan, bearing.shape) for key in self.data.keys()}

        # find grid indices from radial grid (bearing, ranges)
        range_map_idx = np.tile(np.nan, self.data['RNGE'].shape)
        bearing_map_idx = np.tile(np.nan, self.data['BEAR'].shape)

        for i, line in enumerate(self.data['RNGE']):
            range_map_idx[i] = np.argmin(np.abs(range_dim - self.data.RNGE[i]))
            bearing_map_idx[i] = np.argmin(np.abs(bearing_dim - self.data.BEAR[i]))

        for k, v in d.items():
            v[range_map_idx.astype(int), bearing_map_idx.astype(int)] = self.data[k]
            d[k] = v

        # Add extra dimension for time
        d = {k: np.expand_dims(np.float32(v), axis=0) for (k, v) in d.items()}

        # Add coordinate variables to dataset
        timestamp = dt.datetime(*[int(s) for s in self.metadata['TimeStamp'].split()])
        ds.coords['bearing'] = bearing_dim
        ds.coords['range'] = range_dim
        ds.coords['time'] = pd.date_range(timestamp, periods=1)
        ds.coords['lon'] = (('range', 'bearing'), lond.round(4))
        ds.coords['lat'] = (('range', 'bearing'), latd.round(4))

        # Add all variables to dataset
        for k, v in d.items():
            ds[k] = (coords, v)

        # Check if calculated longitudes and latitudes align with given longitudes and latitudes
        # plt.plot(ds.lon, ds.lat, 'bo', ds.LOND.squeeze(), ds.LATD.squeeze(), 'rx')

        # Drop extraneous variables
        ds = ds.drop_vars(['LOND', 'LATD', 'BEAR', 'RNGE'])

        # Flip sign so positive velocities are away from the radar as per cf conventions
        flips = ['MINV', 'MAXV', 'VELO']
        for f in flips:
            if f in ds:
                ds[f] = -ds[f]
        
        # Assign header data to global attributes
        ds = ds.assign_attrs(self.metadata)
        
        if enhance is True:
            ds = self.enhance_xarray(ds)
            ds = xr.decode_cf(ds)


        return ds

    def to_xarray_tabular(self, range_min=None, range_max=None, enhance=False):
        """
        :param range_min:
        :param range_max:
        :return:
        """
        logging.info('Converting radial matrix to tabular dataset')

        # Clean radial header
        # self.clean_header()

        # get timestamp from radial metadata
        timestamp = dt.datetime(*[int(s) for s in self.metadata['TimeStamp'].split()])

        self.data['time'] = timestamp
        self.data.set_index('time', inplace=True)

        # Intitialize xarray dataset
        ds = self.data.to_xarray()
        # ds = self.data.to_xarray().expand_dims('time').assign_coords(time=('time', [timestamp]))
        # ds.coords['time'] = pd.date_range(timestamp, periods=1)
        # ds.expand_dims('time').assign_coords(time=('time', [timestamp]))

        # Check if calculated longitudes and latitudes align with given longitudes and latitudes
        # plt.plot(ds.lon, ds.lat, 'bo', ds.LOND.squeeze(), ds.LATD.squeeze(), 'rx')

        # Flip sign so positive velocities are away from the radar as per cf conventions
        flips = ['MINV', 'MAXV', 'VELO']
        for f in flips:
            if f in ds:
                ds[f] = -ds[f]
        
        # Assign header data to global attributes
        ds = ds.assign_attrs(self.metadata)
        
        if enhance is True:
            ds = self.enhance_xarray(ds)
            ds = xr.decode_cf(ds)

        return ds

    def enhance_xarray(self, xds):
        rename = dict(
            VELU='u',
            VELV='v',
            VFLG='vector_flag',
            ESPC='spatial_quality',
            ETMP='temporal_quality',
            MAXV='velocity_max',
            MINV='velocity_min',
            ERSC='spatial_count',
            ERTC='temporal_count',
            XDST='dist_east_from_origin',
            YDST='dist_north_from_origin',
            VELO='velocity',
            HEAD='heading',
            SPRC='range_cell',
            EACC='accuracy',  # WERA specific
            LOND='lon',
            LATD='lat',
            BEAR='bearing',
            RNGE='range'
        )

        rename_qc = dict()

        # rename variables to something meaningful if they existin
        # in the xarray dataset
        existing_renames = { k: v for k, v in rename.items() if k in xds }
        xds = xds.rename(existing_renames)

        # set time attribute
        xds['time'].attrs['standard_name'] = 'time'

        # Set lon attributes
        xds['lon'].attrs['long_name'] = 'Longitude'
        xds['lon'].attrs['standard_name'] = 'longitude'
        xds['lon'].attrs['short_name'] = 'lon'
        xds['lon'].attrs['units'] = 'degrees_east'
        xds['lon'].attrs['axis'] = 'X'
        xds['lon'].attrs['valid_min'] = np.float32(-180.0)
        xds['lon'].attrs['valid_max'] = np.float32(180.0)

        # Set lat attributes
        xds['lat'].attrs['long_name'] = 'Latitude'
        xds['lat'].attrs['standard_name'] = 'latitude'
        xds['lat'].attrs['short_name'] = 'lat'
        xds['lat'].attrs['units'] = 'degrees_north'
        xds['lat'].attrs['axis'] = 'Y'
        xds['lat'].attrs['valid_min'] = np.float32(-90.0)
        xds['lat'].attrs['valid_max'] = np.float32(90.0)

        # Set u attributes
        xds['u'].attrs['long_name'] = 'Eastward Surface Current (cm/s)'
        xds['u'].attrs['standard_name'] = 'surface_eastward_sea_water_velocity'
        xds['u'].attrs['short_name'] = 'u'
        xds['u'].attrs['units'] = 'cm s-1'
        xds['u'].attrs['valid_min'] = np.float32(-300)
        xds['u'].attrs['valid_max'] = np.float32(300)
        xds['u'].attrs['coordinates'] = 'lon lat'
        xds['u'].attrs['grid_mapping'] = 'crs'

        # Set v attributes
        xds['v'].attrs['long_name'] = 'Northward Surface Current (cm/s)'
        xds['v'].attrs['standard_name'] = 'surface_northward_sea_water_velocity'
        xds['v'].attrs['short_name'] = 'v'
        xds['v'].attrs['units'] = 'cm s-1'
        xds['v'].attrs['valid_min'] = np.float32(-300)
        xds['v'].attrs['valid_max'] = np.float32(300)
        xds['v'].attrs['coordinates'] = 'lon lat'
        xds['v'].attrs['grid_mapping'] = 'crs'

        # Set bearing attributes
        xds['bearing'].attrs['long_name'] = 'Bearing from origin (away from instrument)'
        xds['bearing'].attrs['short_name'] = 'bearing'
        xds['bearing'].attrs['units'] = 'degrees'
        xds['bearing'].attrs['valid_min'] = np.float32(0)
        xds['bearing'].attrs['valid_max'] = np.float32(360)
        xds['bearing'].attrs['grid_mapping'] = 'crs'
        xds['bearing'].attrs['axis'] = 'Y'

        # Set range attributes
        xds['range'].attrs['long_name'] = 'Range from origin (away from instrument)'
        xds['range'].attrs['short_name'] = 'range'
        xds['range'].attrs['units'] = 'km'
        xds['range'].attrs['valid_min'] = np.float32(0)
        xds['range'].attrs['valid_max'] = np.float32(1000)
        xds['range'].attrs['grid_mapping'] = 'crs'
        xds['range'].attrs['axis'] = 'X'

        # velocity
        xds['velocity'].attrs['valid_range'] = [-1000, 1000]
        xds['velocity'].attrs['standard_name'] = 'radial_sea_water_velocity_away_from_instrument'
        xds['velocity'].attrs['units'] = 'cm s-1'
        xds['velocity'].attrs['coordinates'] = 'lon lat'
        xds['velocity'].attrs['grid_mapping'] = 'crs'

        # heading
        if 'heading' in xds:
            xds['heading'].attrs['valid_range'] = [0, 3600]
            xds['heading'].attrs['standard_name'] = 'direction_of_radial_vector_away_from_instrument'
            xds['heading'].attrs['units'] = 'degrees'
            xds['heading'].attrs['coordinates'] = 'lon lat'
            xds['heading'].attrs['scale_factor'] = 0.1
            xds['heading'].attrs['grid_mapping'] = 'crs'

        # vector_flag
        if 'vector_flag' in xds:
            xds['vector_flag'].attrs['long_name'] = 'Vector Flag Masks'
            xds['vector_flag'].attrs['valid_range'] = [0, 2048]
            xds['vector_flag'].attrs['flag_masks'] = [1, 2, 4, 8, 16, 32, 64, 128, 256, 512, 1024]
            xds['vector_flag'].attrs['flag_meanings'] = 'grid_point_deleted grid_point_near_coast point_measurement no_radial_solution baseline_interpolation exceeds_max_speed invalid_solution solution_beyond_valid_spatial_domain insufficient_angular_resolution reserved reserved'
            xds['vector_flag'].attrs['coordinates'] = 'lon lat'
            xds['vector_flag'].attrs['grid_mapping'] = 'crs'

        # spatial_quality
        if 'spatial_quality' in xds:
            xds['spatial_quality'].attrs['long_name'] = 'Spatial Quality of radial sea water velocity'
            xds['spatial_quality'].attrs['units'] = 'cm s-1'
            xds['spatial_quality'].attrs['coordinates'] = 'lon lat'
            xds['spatial_quality'].attrs['grid_mapping'] = 'crs'

        # temporal_quality
        if 'temporal_quality' in xds:
            xds['temporal_quality'].attrs['long_name'] = 'Temporal Quality of radial sea water velocity'
            xds['temporal_quality'].attrs['units'] = 'cm s-1'
            xds['temporal_quality'].attrs['coordinates'] = 'lon lat'
            xds['temporal_quality'].attrs['grid_mapping'] = 'crs'

        # velocity_max
        if 'velocity_max' in xds:
            xds['velocity_max'].attrs['long_name'] = 'Maximum Velocity of sea water (away from instrument)'
            xds['velocity_max'].attrs['units'] = 'cm s-1'
            xds['velocity_max'].attrs['coordinates'] = 'lon lat'
            xds['velocity_max'].attrs['grid_mapping'] = 'crs'

        # velocity_min
        if 'velocity_min' in xds:
            xds['velocity_min'].attrs['long_name'] = 'Minimum Velocity of sea water (away from instrument)'
            xds['velocity_min'].attrs['units'] = 'cm s-1'
            xds['velocity_min'].attrs['coordinates'] = 'lon lat'
            xds['velocity_min'].attrs['grid_mapping'] = 'crs'

        # spatial_count
        if 'spatial_count' in xds:
            xds['spatial_count'].attrs['long_name'] = 'Spatial count of sea water velocity (away from instrument)'
            xds['spatial_count'].attrs['coordinates'] = 'lon lat'
            xds['spatial_count'].attrs['grid_mapping'] = 'crs'

        # temporal_count
        if 'temporal_count' in xds:
            xds['temporal_count'].attrs['long_name'] = 'Temporal count of sea water velocity (away from instrument)'
            xds['temporal_count'].attrs['coordinates'] = 'lon lat'
            xds['temporal_count'].attrs['grid_mapping'] = 'crs'

        # east_dist_from_origin
        if 'dist_east_from_origin' in xds:
            xds['dist_east_from_origin'].attrs['long_name'] = 'Eastward distance from instrument'
            xds['dist_east_from_origin'].attrs['units'] = 'km'
            xds['dist_east_from_origin'].attrs['coordinates'] = 'lon lat'
            xds['dist_east_from_origin'].attrs['grid_mapping'] = 'crs'

        # north_dist_from_origin
        if 'dist_north_from_origin' in xds:
            xds['dist_north_from_origin'].attrs['long_name'] = 'Northward distance from instrument'
            xds['dist_north_from_origin'].attrs['units'] = 'km'
            xds['dist_north_from_origin'].attrs['coordinates'] = 'lon lat'
            xds['dist_north_from_origin'].attrs['grid_mapping'] = 'crs'

        # range_cell
        if 'range_cell' in xds:
            xds['range_cell'].attrs['long_name'] = 'Cross Spectra Range Cell  of sea water velocity (away from instrument)'
            xds['range_cell'].attrs['coordinates'] = 'lon lat'
            xds['range_cell'].attrs['grid_mapping'] = 'crs'

        # range_cell
        if 'accuracy' in xds:
            xds['accuracy'].attrs['long_name'] = 'Accuracy'
            xds['accuracy'].attrs['coordinates'] = 'lon lat'
            xds['accuracy'].attrs['grid_mapping'] = 'crs'
            xds['accuracy'].attrs['units'] = 'cm s-1'


        # QC06
        if 'QC06' in xds:
            xds['QC06'].attrs['long_name'] = 'Syntax (QARTOD Test 06) Flag Masks'
            xds['QC06'].attrs['valid_range'] = [1, 9]
            xds['QC06'].attrs['flag_values'] =  [1, 2, 3, 4, 5]
            xds['QC06'].attrs['flag_meanings'] = 'pass not_evaluated suspect fail missing_data'
            xds['QC06'].attrs['coordinates'] = 'lon lat'
            xds['QC06'].attrs['grid_mapping'] = 'crs'
            rename_qc['QC06'] = 'syntax_qc'

        # QC07
        if 'QC07' in xds:
            xds['QC07'].attrs['long_name'] = 'Maximum Velocity Threshold (QARTOD Test 07) Flag Masks'
            xds['QC07'].attrs['valid_range'] = [1, 9]
            xds['QC07'].attrs['flag_values'] = [1, 2, 3, 4, 5]
            xds['QC07'].attrs['flag_meanings'] = 'pass not_evaluated suspect fail missing_data'
            xds['QC07'].attrs['coordinates'] = 'lon lat'
            xds['QC07'].attrs['grid_mapping'] = 'crs'
            rename_qc['QC07'] = 'max_threshold_qc'

        # QC08
        if 'QC08' in xds:
            xds['QC08'].attrs['long_name'] = 'Valid Location (QARTOD Test 08) Flag Masks'
            xds['QC08'].attrs['valid_range'] = [1, 9]
            xds['QC08'].attrs['flag_values'] = [1, 2, 3, 4, 5]
            xds['QC08'].attrs['flag_meanings'] = 'pass not_evaluated suspect fail missing_data'
            xds['QC08'].attrs['coordinates'] = 'lon lat'
            xds['QC08'].attrs['grid_mapping'] = 'crs'
            rename_qc['QC08'] = 'valid_location_qc'

        # QC09
        if 'QC09' in xds:
            xds['QC09'].attrs['long_name'] = 'Radial Count (QARTOD Test 09) Flag Masks'
            xds['QC09'].attrs['valid_range'] = [1, 9]
            xds['QC09'].attrs['flag_values'] = [1, 2, 3, 4, 5]
            xds['QC09'].attrs['flag_meanings'] = 'pass not_evaluated suspect fail missing_data'
            xds['QC09'].attrs['coordinates'] = 'lon lat'
            xds['QC09'].attrs['grid_mapping'] = 'crs'
            rename_qc['QC09'] = 'radial_count_qc'

        # QC10
        if 'QC10' in xds:
            xds['QC10'].attrs['long_name'] = 'Spatial Median Filter (QARTOD Test 10) Flag Masks'
            xds['QC10'].attrs['valid_range'] = [1, 9]
            xds['QC10'].attrs['flag_values'] = [1, 2, 3, 4, 5]
            xds['QC10'].attrs['flag_meanings'] = 'pass not_evaluated suspect fail missing_data'
            xds['QC10'].attrs['coordinates'] = 'lon lat'
            xds['QC10'].attrs['grid_mapping'] = 'crs'
            rename_qc['QC10'] = 'spatial_median_filter_qc'

        # QC11
        if 'QC11' in xds:
            xds['QC11'].attrs['long_name'] = 'Temporal Gradient (QARTOD Test 11) Flag Masks'
            xds['QC11'].attrs['valid_range'] = [1, 9]
            xds['QC11'].attrs['flag_values'] = [1, 2, 3, 4, 5]
            xds['QC11'].attrs['flag_meanings'] = 'pass not_evaluated suspect fail missing_data'
            xds['QC11'].attrs['coordinates'] = 'lon lat'
            xds['QC11'].attrs['grid_mapping'] = 'crs'
            rename_qc['QC11'] = 'temporal_gradient_qc'

        # QC12
        if 'QC12' in xds:
            xds['QC12'].attrs['long_name'] = 'Average Radial Bearing (QARTOD Test 12) Flag Masks'
            xds['QC12'].attrs['valid_range'] = [1, 9]
            xds['QC12'].attrs['flag_values'] = [1, 2, 3, 4, 5]
            xds['QC12'].attrs['flag_meanings'] = 'pass not_evaluated suspect fail missing_data'
            xds['QC12'].attrs['coordinates'] = 'lon lat'
            xds['QC12'].attrs['grid_mapping'] = 'crs'
            rename_qc['QC12'] = 'average_radial_bearing_qc'

        # QC12
        if 'PRIM' in xds:
            xds['PRIM'].attrs['long_name'] = 'Primary Flag Masks'
            xds['PRIM'].attrs['valid_range'] = [1, 9]
            xds['PRIM'].attrs['flag_values'] = [1, 2, 3, 4, 5]
            xds['PRIM'].attrs['flag_meanings'] = 'pass not_evaluated suspect fail missing_data'
            xds['PRIM'].attrs['coordinates'] = 'lon lat'
            xds['PRIM'].attrs['grid_mapping'] = 'crs'
            rename_qc['PRIM'] = 'primary_flag_qc'

        if 'QCOP' in xds:
            xds['QCOP'].attrs['long_name'] = 'Operator Flag Masks'
            xds['QCOP'].attrs['valid_range'] = [1, 9]
            xds['QCOP'].attrs['flag_values'] = [1, 2, 3, 4, 5]
            xds['QCOP'].attrs['flag_meanings'] = 'pass not_evaluated suspect fail missing_data'
            xds['QCOP'].attrs['coordinates'] = 'lon lat'
            xds['QCOP'].attrs['grid_mapping'] = 'crs'
            xds['QCOP'].attrs['comment'] = 'Flag that is manually set by operator. Used for flagging vectors that are not detected by QC tests but are clearly wrong.'
            rename_qc['QCOP'] = 'operator_flag_qc'


        # rename variables to something meaningful if they exist in the xarray dataset
        xds = xds.rename({ k: v for k, v in rename_qc.items() if k in xds })
        # del xds.attrs['TimeStamp']

        return xds

    def file_type(self):
        """Return a string representing the type of file this is."""
        return 'radial'

    def clean_header(self, split_origin=False):
        """
        Clean up the radial header dictionary so that you can upload it to the HFR MySQL Database.
        :return:
        """
        keep = ['CTF', 'FileType', 'LLUVSpec', 'UUID', 'Manufacturer', 'Site', 'TimeStamp', 'TimeZone', 'TimeCoverage',
                'Origin', 'GreatCircle', 'GeodVersion', 'LLUVTrustData', 'RangeStart', 'RangeEnd', 'RangeResolutionKMeters',
                'AntennaBearing', 'ReferenceBearing', 'AngularResolution', 'SpatialResolution', 'PatternType', 'PatternDate',
                'PatternResolution', 'TransmitCenterFreqMHz', 'DopplerResolutionHzPerBin', 'FirstOrderMethod',
                'BraggSmoothingPoints', 'CurrentVelocityLimits', 'BraggHasSecondOrder', 'RadialBraggPeakDropOff',
                'RadialBraggPeakNull', 'RadialBraggNoiseThreshold', 'PatternAmplitudeCorrections', 'PatternPhaseCorrections',
                'PatternAmplitudeCalculations', 'PatternPhaseCalculations', 'RadialMusicParameters', 'MergedCount',
                'RadialMinimumMergePoints', 'FirstOrderCalc', 'MergeMethod', 'PatternMethod', 'TransmitSweepRateHz',
                'TransmitBandwidthKHz', 'SpectraRangeCells', 'SpectraDopplerCells', 'TableType', 'TableColumns', 'TableColumnTypes',
                'TableRows', 'TableStart', 'CurrentVelocityLimit']

        # TableColumnTypes
        key_list = list(self.metadata.keys())
        for key in key_list:
            if key not in keep:
                del self.metadata[key]

        for k, v in self.metadata.items():
            if 'Site' in k:
                # WERA has lines like: '%Site: csw "CSW' and '%Site: gtn "gtn'
                # This should work for both CODAR and WERA files
                split_site = v.split(' ', 1)[0]
                self.metadata[k] = ''.join(e for e in split_site if e.isalnum())
            elif k in ('TimeStamp', 'PatternDate'):
                try:
                    t_list = [int(s) for s in v.split()]
                    self.metadata[k] = dt.datetime(*t_list)
                except ValueError:
                    # Can't parse a date, set to None
                    self.metadata[k] = None
            elif 'TimeZone' in k:
                self.metadata[k] = v.split('"')[1]
            elif 'TableColumnTypes' in k:
                self.metadata[k] = ' '.join([x.strip() for x in v.strip().split(' ')])
            elif 'Origin' in k:
                if split_origin:
                    self.metadata[k] = re.findall(r"[-+]?\d*\.\d+|\d+", v)
                else:
                    self.metadata[k] = v.lstrip()
            elif k in ('RangeStart', 'RangeEnd', 'AntennaBearing', 'ReferenceBearing', 'AngularResolution', 'SpatialResolution',
                       'FirstOrderMethod', 'BraggSmoothingPoints', 'BraggHasSecondOrder', 'MergedCount',
                       'RadialMinimumMergePoints', 'FirstOrderCalc', 'SpectraRangeCells', 'SpectraDopplerCells',
                       'TableColumns', 'TableRows',  'PatternResolution', 'CurrentVelocityLimit', 'TimeCoverage'):
                try:
                    self.metadata[k] = int(v)
                except ValueError:
                    temp = v.split(' ')[0]
                    try:
                        self.metadata[k] = int(temp)
                    except ValueError:
                        try:
                            self.metadata[k] = int(temp.split('.')[0])
                        except ValueError:
                            self.metadata[k] = None
            elif k in ('RangeResolutionKMeters', 'CTF', 'TransmitCenterFreqMHz', 'DopplerResolutionHzPerBin',
                       'RadialBraggPeakDropOff', 'RadialBraggPeakNull', 'RadialBraggNoiseThreshold', 'TransmitSweepRateHz',
                       'TransmitBandwidthKHz'):
                try:
                    self.metadata[k] = float(v)
                except ValueError:
                    try:
                        self.metadata[k] = float(v.split(' ')[0])
                    except ValueError:
                        self.metadata[k] = None
            else:
                continue

        required = ['Origin', 'TransmitCenterFreqMHz']
        present_keys = self.metadata.keys()
        for key in required:
            if key not in present_keys:
                self.metadata[key] = None

    def create_netcdf(self, filename, file_type='netcdf-tabular', enhance=True):
        """
        Create a compressed netCDF4 (.nc) file from the radial instance
        :param filename: User defined filename of radial file you want to save
        :return:
        """
        create_dir(os.path.dirname(filename))

        if 'tabular' in file_type:
            xds = self.to_xarray_tabular(enhance=enhance)
        elif 'multidimensional' in file_type:
            xds = self.to_xarray_multidimensional(enhance=enhance)

        encoding = make_encoding(xds, comp_level=4, fillvalue=np.nan)

        if 'multidimensional' in file_type:
            encoding['bearing'] = dict(zlib=False, _FillValue=None)
            encoding['range'] = dict(zlib=False, _FillValue=None)
        encoding['time'] = dict(zlib=False, _FillValue=None)

        # # Assign header data to global attributes
        # xds['site'] = self.metadata['Site'].strip('"').strip()
        # xds['site'] = xds['site'].assign_attrs(self.metadata)


        # # Grab min and max time in dataset for entry into global attributes for cf compliance
        # time_start = xds['time'].min().data
        # time_end = xds['time'].max().data

        # if user_attributes:
        #     global_attributes = required_global_attributes(user_attributes, time_start, time_end)

        #     global_attributes['geospatial_lat_min'] = np.double(xds.lat.min())
        #     global_attributes['geospatial_lat_max'] = np.double(xds.lat.max())
        #     global_attributes['geospatial_lon_min'] = np.double(xds.lon.min())
        #     global_attributes['geospatial_lon_max'] = np.double(xds.lon.max())

        #     logging.debug('{} - Assigning global attributes to dataset'.format(self.file_name))
        #     xds = xds.assign_attrs(global_attributes)

        xds.to_netcdf(
            filename,
            encoding=encoding,
            format='netCDF4',
            engine='netcdf4',
            unlimited_dims=['time']
        )

    def create_ruv(self, filename):
        """
        Create a CODAR Radial (.ruv) file from radial instance
        :param filename: User defined filename of radial file you want to save
        :return:
        """
        create_dir(os.path.dirname(filename))
        rcopy = copy.deepcopy(self)
        with open(filename, 'w') as f:
            # Write header
            for metadata_key, metadata_value in self.metadata.items():
                if 'ProcessedTimeStamp' in metadata_key:
                    break
                else:
                    f.write('%{}: {}\n'.format(metadata_key, metadata_value))

            # Write data tables. Anything beyond the first table is commented out.
            for table in self._tables.keys():
                for table_key, table_value in self._tables[table].items():
                    if table_key != 'data':
                        if (table_key == 'TableType') & (table == '1'):
                            if 'QCTest' in self.metadata:
                                f.write('%QCFileVersion: 1.0.0\n')
                                f.write('%QCReference: Quality control reference: IOOS QARTOD HF Radar ver 1.0 May 2016\n')
                                f.write('%QCFlagDefinitions: 1=pass 2=not_evaluated 3=suspect 4=fail 9=missing_data\n')
                                f.write('%QCTestFormat: "test_name [qc_thresholds]: test_result"\n')

                                for test in self.metadata['QCTest']:
                                    f.write('%QCTest: {}\n'.format(test))
                            f.write('%{}: {}\n'.format(table_key, table_value))
                        elif table_key == 'TableColumns':
                            f.write('%TableColumns: {}\n'.format(len(self._tables[table]['data'].columns)))
                        elif table_key == 'TableColumnTypes':
                            f.write('%TableColumnTypes: {}\n'.format(' '.join(self._tables[table]['data'].columns.to_list())))
                        elif table_key == 'TableStart':
                            f.write('%{}: {}\n'.format(table_key, table_value))
                        elif table_key == '_TableHeader':
                            pass
                        else:
                            f.write('%{}: {}\n'.format(table_key, table_value))

                if 'datetime' in self._tables[table]['data'].keys():
                    self._tables[table]['data'] = self._tables[table]['data'].drop(['datetime'], axis=1)

                if table == '1':
                    # Fill NaN with 999.000 which is the standard fill value for codar lluv filesself._tables[table]['TableColumnTypes']
                    self.data = self.data.fillna(999.000)

                    try:
                        self.data['LOND'] = self.data['LOND'].apply(lambda x: "{:.7f}".format(x))
                        self.data['LATD'] = self.data['LATD'].apply(lambda x: "{:.7f}".format(x))
                        self.data['ESPC'] = self.data['ESPC'].apply(lambda x: "{:.3f}".format(x))
                        if 'ETMP' in self.data.columns:
                            self.data['ETMP'] = self.data['ETMP'].apply(lambda x: "{:.3f}".format(x))
                        self.data['BEAR'] = self.data['BEAR'].apply(lambda x: "{:.1f}".format(x))
                        self.data['HEAD'] = self.data['HEAD'].apply(lambda x: "{:.1f}".format(x))
                    except:
                        self = rcopy
                        print("Unexpected error in formatting one of these columns: LOND LATD ESPC ETMP BEAR HEAD")

                    # Convert _TableHeader to a new dataframe and concatenate to dataframe containing radial data
                    # This allows for the output format to follow CODARS CTF specifications
                    row_df = pd.DataFrame([self._tables['1']['_TableHeader'][1]], columns=self._tables['1']['_TableHeader'][0])
                    self.data.columns = self._tables['1']['_TableHeader'][0]
                    self.data = pd.concat([row_df, self.data], ignore_index=True)
                    self.data.insert(0, '%%', np.nan)  # Insert column at the beginning of dataframe of NaNs
                    self.data.iloc[0, self.data.columns.get_loc('%%')] = '%%'  # make the first row in the first column a '%%'

                    # Output data table to string
                    #self.data.to_string(f, index=False, justify='center', header=True, na_rep=' ')
                    self.data.temp = re.sub(' %%', '%%', self.data.to_string(index=False, justify='right', header=True, na_rep=' '))
                    f.write(self.data.temp)
                else:
                    self._tables[table]['data'].insert(0, '%%', '%')
                    self._tables[table]['data'] = self._tables[table]['data'].fillna(999.000)
                    self._tables[table]['data'].to_string(f, index=False, justify='center', header=True)

                if int(table) > 1:
                    f.write('\n%TableEnd: {}\n'.format(table))
                else:
                    f.write('\n%TableEnd: \n')
                f.write('%%\n')

            # Write footer containing processing information
            f.write('%ProcessedTimeStamp: {}\n'.format(self.metadata['ProcessedTimeStamp']))
            for tool in self.metadata['ProcessingTool']:
                f.write('%ProcessingTool: {}\n'.format(tool))
                # f.write('%{}: {}\n'.format(footer_key, footer_value))
            f.write('%End:')

    def export(self, filename, file_type='radial'):
        """
        Export radial file as either a codar .ruv file or a netcdf .nc file
        :param filename: User defined filename of radial file you want to save
        :param file_type: Type of file to export radial: radial (default) or netcdf
        :return:
        """
        if not self.is_valid():
            raise ValueError("Could not export ASCII data, the input file was invalid.")

        if os.path.isfile(filename):
            os.remove(filename)

        if file_type == 'radial':
            self.create_ruv(filename)
        elif 'netcdf' in file_type:
            if '.nc' in filename:
                save_file = filename
            else:
                save_file = filename + '.nc'
            self.create_netcdf(save_file, file_type=file_type)

    def initialize_qc(self):
        # Initialize QC tests to empty
        self.metadata['QCTest'] = []

    # QARTOD QC Tests
    def qc_qartod_avg_radial_bearing(self, reference_bearing, warning_threshold=15, failure_threshold=30):
        """
        Integrated Ocean Observing System (IOOS) Quality Assurance of Real-Time Oceanographic Data (QARTOD)
        Valid Location (Test 12)
        Check that the average radial bearing remains relatively constant (Roarty et al. 2012).

        It is expected that the average of all radial velocity bearings AVG_RAD_BEAR obtained during a sample
        interval (e.g., 1 hour) should be close to a reference bearing REF_RAD_BEAR and not vary beyond warning
        or failure thresholds.
        :return:
        """
        test_str = 'QC12'
        # Absolute value of the difference between the bearing mean and reference bearing
        absolute_difference = np.abs(self.data['BEAR'].mean() - reference_bearing)

        if absolute_difference >= failure_threshold:
            flag = 4
        elif (absolute_difference >= warning_threshold) & (absolute_difference < failure_threshold):
            flag = 3
        elif absolute_difference < warning_threshold:
            flag = 1

        self.data[test_str] = flag  # Assign the flags to the column
        self.metadata['QCTest'].append((
            f'qc_qartod_avg_radial_bearing ({test_str}) - Test applies to entire file. Thresholds='
            '[ '
            f'reference_bearing={reference_bearing} (degrees) '
            f'warning={warning_threshold} (degrees) '
            f'failure={failure_threshold} (degrees) '
            f']: See result in column {test_str} below'
        ))
        self.append_to_tableheader(test_str, '(flag)')

    def qc_qartod_valid_location(self):
        """
        Integrated Ocean Observing System (IOOS) Quality Assurance of Real-Time Oceanographic Data (QARTOD)
        Valid Location (Test 8)
        Removes radial vectors placed over land or in other unmeasureable areas

        Radial vector coordinates are checked against a reference file containing information about which locations
        are over land or in an unmeasurable area (for example, behind an island or point of land). Radials in these
        areas will be flagged with a code (FLOC) in the radial file (+128 in CODAR radial files) and are not included
        in total vector calculations.

        Link: https://ioos.noaa.gov/ioos-in-action/manual-real-time-quality-control-high-frequency-radar-surface-current-data/
        :return:
        """
        test_str = 'QC08'
        flag_column = 'VFLG'

        if flag_column in self.data:
            self.data[test_str] = 1  # add new column of passing values
            self.data.loc[(self.data[flag_column] == 128), test_str] = 4  # set value equal to 4 where land is flagged (manufacturer)
            self.data.loc[~self.mask_over_land(subset=False), test_str] = 4  # set value equal to 4 where land is flagged (mask_over_land)
            self.metadata['QCTest'].append((
                f'qc_qartod_valid_location ({test_str}) - Test applies to each row. Thresholds=[{flag_column}==128]: '
                f'See results in column {test_str} below'
            ))
            self.append_to_tableheader(test_str, '(flag)')

        else:
            logger.warning(f"qc_qartod_valid_location not run, no {flag_column} column")

    def qc_qartod_radial_count(self, radial_min_count=150, radial_low_count=300):
        """
        Integrated Ocean Observing System (IOOS) Quality Assurance of Real-Time Oceanographic Data (QARTOD)
        Radial Count (Test 9)
        Rejects radials in files with low radial counts (poor radial map coverage).

        The number of radials (RCNT) in a radial file must be above a threshold value RCNT_MIN to pass the test and
        above a value RC_LOW to not be considered suspect. If the number of radials is below the minimum level,
        it indicates a problem with data collection. In this case, the file should be rejected and none of the
        radials used for total vector processing.

        Link: https://ioos.noaa.gov/ioos-in-action/manual-real-time-quality-control-high-frequency-radar-surface-current-data/
        :param min_radials: Minimum radial count threshold below which the file should be rejected. min_radials < low_radials
        :param low_radials: Low radial count threshold below which the file should be considered suspect. low_radials > min_radials
        :return:
        """
        test_str = 'QC09'
        column_flag = 'VFLG'

        # If a vector flag is supplied by the vendor, subset by that first
        if column_flag in self.data:
            num_radials = len(self.data[self.data[column_flag] != 128])
        else:
            num_radials = len(self.data)

        if num_radials < radial_min_count:
            radial_count_flag = 4
        elif (num_radials >= radial_min_count) and (num_radials <= radial_low_count):
            radial_count_flag = 3
        elif num_radials > radial_low_count:
            radial_count_flag = 1

        self.data[test_str] = radial_count_flag
        self.metadata['QCTest'].append((
            f'qc_qartod_radial_count ({test_str}) - Test applies to entire file. Thresholds='
            '[ '
            f'failure={radial_min_count} (radials) '
            f'warning_num={radial_low_count} (radials) '
            f'<valid_radials={num_radials}> '
            f']:  See results in column {test_str} below'
        ))
        self.append_to_tableheader(test_str, '(flag)')

    def qc_qartod_maximum_velocity(self, radial_max_speed=250, radial_high_speed=150):
        """
        Integrated Ocean Observing System (IOOS) Quality Assurance of Real-Time Oceanographic Data (QARTOD)
        Max Threshold (Test 7)
        Ensures that a radial current speed is not unrealistically high.

        The maximum radial speed threshold (RSPDMAX) represents the maximum reasonable surface radial velocity
        for the given domain.

        Link: https://ioos.noaa.gov/ioos-in-action/manual-real-time-quality-control-high-frequency-radar-surface-current-data/
        :param threshold: Maximum Radial Speed (cm/s)
        :return:
        """
        test_str = 'QC07'

        self.data['VELO'] = self.data['VELO'].astype(float)  # make sure VELO is a float

        # Add new column to dataframe for test, and set every row as passing, 1, flag
        self.data[test_str] = 1

        # velocity is less than radial_max_speed but greater than radial_high_speed, set that row as a warning, 3, flag
        self.data.loc[(self.data['VELO'].abs() < radial_max_speed) & (self.data['VELO'].abs() > radial_high_speed), test_str] = 3

        # if velocity is greater than radial_max_speed, set that row as a fail, 4, flag
        self.data.loc[(self.data['VELO'].abs() > radial_max_speed), test_str] = 4

        self.metadata['QCTest'].append((
            f'qc_qartod_maximum_velocity ({test_str}) - Test applies to each row. Thresholds='
            '[ '
            f'high_vel={str(radial_high_speed)} (cm/s) '
            f'max_vel={str(radial_max_speed)} (cm/s) '
            f']: See results in column {test_str} below'
        ))

        self.append_to_tableheader(test_str, '(flag)')

    def qc_qartod_spatial_median(self, radial_smed_range_cell_limit=2.1, radial_smed_angular_limit=10, radial_smed_current_difference=30):
        """
        Integrated Ocean Observing System (IOOS) Quality Assurance of Real-Time Oceanographic Data (QARTOD)
        Spatial Median (Test 10)
        Ensures that the radial velocity is not too different from nearby radial velocities.
        RV is the radial velocity
        NV is a set of radial velocities for neighboring radial cells (cells within radius of 'radial_smed_range_cell_limit' * Range Step (km)
        and whose vector bearing (angle of arrival at site) is also within 'radial_smed_angular_limit' degrees of the source vector's bearing)
        Required to pass the test: |RV - median(NV)| <= radial_smed_current_difference
        Link: https://ioos.noaa.gov/ioos-in-action/manual-real-time-quality-control-high-frequency-radar-surface-current-data/
        :param RCLim: multiple of range step which depends on the radar type
        :param AngLim: limit for number of degrees from source radial's bearing (degrees)
        :param CurLim: Current difference radial_smed_current_difference (cm/s)
        :return:
        """
        test_str = 'QC10'

        self.data[test_str] = 1
        try:
            Rstep = float(self.metadata['RangeResolutionKMeters'])
            # Rstep = np.floor(min(np.diff(np.unique(self.data['RNGE'])))) #use as backup method if other fails?

            Bstep = [float(s) for s in re.findall(r'-?\d+\.?\d*', self.metadata['AngularResolution'])]
            Bstep = Bstep[0]
            # Bstep = int(min(np.diff(np.unique(self.data['BEAR']))))  #use as backup method if other fails?

            RLim = int(round(radial_smed_range_cell_limit))  # if not an integer will cause an error later on
            BLim = int(radial_smed_angular_limit / Bstep)  # if not an integer will cause an error later on

            # convert bearing into bearing cell numbers
            adj = np.mod(min(self.data['BEAR']),Bstep)
            Bcell = ((self.data['BEAR'] - adj) / Bstep) - 1
            Bcell = Bcell.astype(int)
            # Btable = np.column_stack((self.data['BEAR'], Bcell))  #only for debugging

            # convert range into range cell numbers
            Rcell = (np.floor((self.data['RNGE'] / Rstep) + 0.1))
            Rcell = Rcell - min(Rcell)
            Rcell = Rcell.astype(int)
            # Rtable = np.column_stack((self.data['RNGE'], Rcell))   #only for debugging
            Rcell = self.data['SPRC']

            # place velocities into a matrix with rows defined as bearing cell# and columns as range cell#
            BRvel = np.zeros((int(360 / Bstep), max(Rcell) + 1), dtype=int) + np.nan
            BRind = np.zeros((int(360 / Bstep), max(Rcell) + 1), dtype=int) + np.nan

            for xx in range(len(self.data['VELO'])):
                BRvel[Bcell[xx]][Rcell[xx]] = self.data['VELO'][xx]
                BRind[Bcell[xx]][Rcell[xx]] = xx  # keep track of indices so easier to return to original format

            # deal with 359 to 0 transition in bearing by
            # repeating first BLim rows at the bottom and last BLim rows at the top
            # also pad ranges with NaNs by adding extra columns on the left and right of the array
            # this keeps the indexing for selecting the neighbors from breaking

            BRtemp = np.append(np.append(BRvel[-BLim:], BRvel, axis=0), BRvel[:BLim], axis=0)
            rangepad = np.zeros((BRtemp.shape[0], RLim), dtype=int) + np.nan
            BRpad = np.append(np.append(rangepad, BRtemp, axis=1), rangepad, axis=1)

            # calculate median of neighbors (neighbors include the point itself)
            BRmed = BRpad + np.nan  # initialize with an array of NaN
            for rr in range(RLim, BRvel.shape[1] + RLim):
                for bb in range(BLim, BRvel.shape[0] + BLim):
                    temp = BRpad[bb - BLim:bb + BLim + 1, rr - RLim:rr + RLim + 1]  # temp is the matrix of neighbors
                    BRmed[bb][rr] = np.nanmedian(temp)

            # now remove the padding from the array containing the median values
            BRmedtrim = BRmed[BLim:-BLim, RLim:-RLim]

            # calculate velocity minus median of neighbors
            # and put back into single column using the indices saved in BRind
            BRdiff = BRvel - BRmedtrim  # velocity minus median of neighbors, test these values against current radial_smed_current_difference
            diffcol = self.data['RNGE'] + np.nan  # initialize a single column for the difference results
            for rr in range(BRdiff.shape[1]):
                for bb in range(BRdiff.shape[0]):
                    if not (np.isnan(BRind[bb][rr])):
                        diffcol[BRind[bb][rr]] = BRdiff[bb][rr]
            boolean = diffcol.abs() > radial_smed_current_difference

            # Another method would take the median of data from any radial cells within a certain
            # distance (radius) of the radial being tested.  This method, as coded below, was very slow!
            # Perhaps there is a better way to write the code.
            # dist contains distance between each location and the other locations
            # for rvi in range(len(self.data['VELO'])):
            #     dist = np.zeros((len(self.data['LATD']), 1))
            #     for i in range(len(self.data['LATD'])):
            #         rvloc = self.data['LATD'][i],self.data['LOND'][i]
            #         dist[i][0] = distance.distance((self.data['LATD'][rvi],self.data['LOND'][rvi]),(self.data['LATD'][i],self.data['LOND'][i])).kilometers

        except TypeError:
            diffcol = diffcol.astype(float)
            boolean = diffcol.abs() > radial_smed_current_difference

        self.data[test_str] = self.data[test_str].where(~boolean, other=4)
        self.metadata['QCTest'].append((
            f'qc_qartod_spatial_median ({test_str}) - Test applies to each row. Thresholds='
            '[ '
            f'range_cell_limit={str(radial_smed_range_cell_limit)} (range cells) '
            f'angular_limit={str(radial_smed_angular_limit)} (degrees) '
            f'current_difference={str(radial_smed_current_difference)} (cm/s) '
            f']: See results in column {test_str} below'
        ))
        self.append_to_tableheader(test_str, '(flag)')

    def qc_qartod_syntax(self):
        """
        Integrated Ocean Observing System (IOOS) Quality Assurance of Real-Time Oceanographic Data (QARTOD)
        Syntax (Test 6)

        This test is required to be QARTOD compliant.

        A collection of tests ensuring proper formatting and existence of fields within a radial file.

        The radial file may be tested for proper parsing and content, for file format (hfrweralluv1.0, for example),
        site code, appropriate time stamp, site coordinates, antenna pattern type (measured or ideal, for DF
        systems), and internally consistent row/column specifications.

        ----------------------------------------------------------------------------------------------------------------------
        Fail: One or more fields are corrupt or contain invalid data, If “File Format” ≠ “hfrweralluv1.0”, flag = 4

        Pass: Applies for test pass condition.
        ----------------------------------------------------------------------------------------------------------------------
        Link: https://ioos.noaa.gov/ioos-in-action/manual-real-time-quality-control-high-frequency-radar-surface-current-data/
        :param threshold: Maximum Radial Speed (cm/s)
        :return:
        """
        test_str = 'QC06'

        i = 0

        # check for timestamp in filename
        result = re.search(r'\d{4}_\d{2}_\d{2}_\d{4}', self.file_name)
        if result:
            timestr = dt.datetime.strptime(result.group(), '%Y_%m_%d_%H%M')
            i = i + 1

        # Radial tables must not be empty
        if self.is_valid():
            i = i + 1

        # The following metadata must be defined.
        if self.metadata['FileType'] and self.metadata['Site'] and self.metadata['TimeStamp'] and self.metadata['Origin'] and self.metadata['PatternType'] and self.metadata['TimeZone']:
            filetime = dt.datetime(*map(int, self.metadata['TimeStamp'].split()))
            i = i + 1

        # Filename timestamp must match the timestamp reported within the file.
        if timestr == filetime:
            i = i + 1

        # Radial data table columns stated must match the number of columns reported for each row
        if len(self._tables['1']['TableColumnTypes'].split()) == self.data.shape[1]:
            i = i + 1

        # Make sure site location is within range: -180 <= lon <= 180 & -90 <= lat <= 90
        latlon = re.findall(r"[-+]?\d*\.\d+|\d+", self.metadata['Origin'])
        if (-180 <= float(latlon[1]) <= 180) & (-90 <= float(latlon[0]) <= 90):
            i = i + 1

        if i == 6:
            syntax = 1
        else:
            syntax = 4

        self.data[test_str] = syntax
        self.metadata['QCTest'].append(f'qc_qartod_syntax ({test_str}) - Test applies to entire file. Thresholds=[N/A]: See results in column {test_str} below')
        self.append_to_tableheader(test_str, '(flag)')

    def qc_qartod_temporal_gradient(self, r0, gradient_temp_fail=54, gradient_temp_warn=36):
        """
        Integrated Ocean Observing System (IOOS) Quality Assurance of Real-Time Oceanographic Data (QARTOD)
        Temporal Gradient (Test 11)
        Checks for satisfactory temporal rate of change of radial components

        Test determines whether changes between successive radial velocity measurements at a particular range
        and bearing cell are within an acceptable range. GRADIENT_TEMP = |Rt-1 - Rt|

        Flags Condition Codable Instructions
        Fail = 4 The temporal change between successive radial velocities exceeds the gradient failure threshold.

        If GRADIENT_TEMP ≥ GRADIENT_TEMP_FAIL,
        flag = 4

        Suspect = 3 The temporal change between successive radial velocities is less than the gradient failure threshold but exceeds the gradient warn threshold.
        
        If GRADIENT_TEMP < GRADIENT_TEMP_FAIL & GRADIENT_TEMP ≥ GRADIENT_TEMP_WARN,
        flag = 3

        Pass = 1 The temporal change between successive radial velocities is less than the gradient warn threshold.

        If GRADIENT_TEMP < GRADIENT_TEMP_WARN,
        flag = 1

        Link: https://ioos.noaa.gov/ioos-in-action/manual-real-time-quality-control-high-frequency-radar-surface-current-data/
        :param r0: Full path to the filename of the previous hourly radial.
        :param gradient_temp_fail: Maximum Radial Speed (cm/s)
        :param gradient_temp_warn: Warning Radial Speed (cm/s)
        :return:
        """
        test_str = 'QC11'
        # self.data[test_str] = data
        self.metadata['QCTest'].append((
            f'qc_qartod_temporal_gradient ({test_str}) - Test applies to each row. Thresholds='
            '[ '
            f'gradient_temp_warn={str(gradient_temp_warn)} (cm/s*hr) '
            f'gradient_temp_fail={str(gradient_temp_fail)} (cm/s*hr) '
            f']: See results in column {test_str} below'
        ))
        self.append_to_tableheader(test_str, '(flag)')

        if os.path.exists(r0):
            r0 = Radial(r0)

            merged = self.data.merge(r0.data, on=['LOND', 'LATD'], how='left', suffixes=(None, '_x'), indicator='Exist')
            difference = (merged['VELO'] - merged['VELO_x']).abs()

            # Add new column to dataframe for test, and set every row as passing, 1, flag
            self.data[test_str] = 1

            # If any point in the recent radial does not exist in the previous radial, set row as a not evaluated, 2, flag
            self.data.loc[merged['Exist'] == 'left_only', test_str] = 2

            # velocity is less than radial_max_speed but greater than radial_high_speed, set row as a warning, 3, flag
            self.data.loc[(difference < gradient_temp_fail) & (difference > gradient_temp_warn), test_str] = 3

            # if velocity is greater than radial_max_speed, set that row as a fail, 4, flag
            self.data.loc[(difference > gradient_temp_fail), test_str] = 4

        else:
            # Add new column to dataframe for test, and set every row as not_evaluated, 2, flag
            self.data[test_str] = 2
            logging.warning('{} does not exist at specified location. Setting column {} to not_evaluated flag'.format(r0, test_str))

    def qc_qartod_primary_flag(self, include=None):
        """
         A primary flag is a single flag set to the worst case of all QC flags within the data record.
        :param include: list of quality control tests which should be included in the primary flag
        :return:
        """
        test_str = 'PRIM'

        # Set summary flag column all equal to 1
        self.data[test_str] = 1

        # generate dictionary of executed qc tests found in the header
        executed = dict()
        for b in [x.split('-')[0].strip() for x in self.metadata['QCTest']]:
            i = b.split(' ')
            executed[i[0]] = re.sub(r'[()]', '', i[1])

        if include:
            # only add qartod tests which were set by user to executed dictionary
            included_tests = list({key: value for key, value in executed.items() if key in include}.values())
        else:
            included_tests = list(executed.values())

        equals_3 = self.data[included_tests].eq(3).any(axis=1)
        self.data[test_str] = self.data[test_str].where(~equals_3, other=3)

        equals_4 = self.data[included_tests].eq(4).any(axis=1)
        self.data[test_str] = self.data[test_str].where(~equals_4, other=4)

        included_test_strs = ', '.join(included_tests)
        self.metadata['QCTest'].append((f'qc_qartod_primary_flag ({test_str}) - Primary Flag - Highest flag value of {included_test_strs} ("not_evaluated" flag results ignored)'))
        self.append_to_tableheader(test_str, '(flag)')
        # %QCFlagDefinitions: 1=pass 2=not_evaluated 3=suspect 4=fail 9=missing_data

    def append_to_tableheader(self, test_string, test_unit):
        self._tables['1']['_TableHeader'][0].append(test_string)
        self._tables['1']['_TableHeader'][1].append(test_unit)

    def reset(self):
        logging.info('Resetting instance data variable to original dataset')
        self._tables['1']
        self.data = self._data_backup<|MERGE_RESOLUTION|>--- conflicted
+++ resolved
@@ -72,44 +72,6 @@
         if 'qc_qartod_primary_flag' in qc_keys:
             r.qc_qartod_primary_flag(**qc_values['qc_qartod_primary_flag'])
 
-<<<<<<< HEAD
-        if clean:
-            d = rclean.data
-            dqc = r.data
-            if 'PRIM' in r.data:
-                rt = d[dqc['PRIM'] != 4]
-                rclean.data = rt
-
-                for key in rclean._tables.keys():
-                    table = rclean._tables[key]
-                    if 'LLUV' in table['TableType']:
-                        rclean._tables['1']['TableRows'] = rt.shape[0]
-                # else:
-                #   warning that it didn't update number of table rows
-            # else:
-            # warning of failure to update file, the original will be exported
-
-            # Export radial file to either a radial or netcdf
-            if export:
-                try:
-                    r.export(os.path.join(save_path, r.file_name), export)
-                except ValueError as err:
-                    logging.error('{} - QC export error - {}'.format(radial_file, err))
-                    pass
-            else:
-                return r
-
-            if export:
-                try:
-                    rclean.export(os.path.join(clean_path, rclean.file_name), export)
-                except ValueError as err:
-                    logging.error('{} - Cleaning export error - {}'.format(radial_file, err))
-                    pass
-            else:
-                return r
-
-
-=======
         # Export radial file to either a radial or netcdf
         if export:
             try:
@@ -119,7 +81,6 @@
                 pass
         else:
             return r
->>>>>>> f46538ce
 
         if clean:
             d = rclean.data
